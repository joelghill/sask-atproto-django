import asyncio
import logging
import signal
import typing as t
from datetime import datetime

import sentry_sdk
from asgiref.sync import sync_to_async
from atproto import (
    CAR,
    CID,
    AsyncFirehoseSubscribeReposClient,
    AtUri,
    models,
    parse_subscribe_repos_message,
)
from atproto_client.exceptions import ModelError
from atproto_client.models.app.bsky.feed.like import Record as Like
from atproto_client.models.app.bsky.feed.post import Record as Post
from atproto_client.models.app.bsky.feed.repost import Record as Repost
from atproto_client.models.app.bsky.graph.follow import Record as Follow
from atproto_client.models.dot_dict import DotDict
from atproto_client.models.unknown_type import UnknownRecordType
from atproto_client.models.utils import get_or_create, is_record_type
from django import db
from django.utils import timezone

from firehose.models import SubscriptionState
from firehose.settings import INDEXER_SENTRY_DNS

logger = logging.getLogger("feed")

# Initialize Sentry
if INDEXER_SENTRY_DNS:
    sentry_sdk.init(
        dsn=INDEXER_SENTRY_DNS,
        # Set traces_sample_rate to 1.0 to capture 100%
        # of transactions for tracing.
        traces_sample_rate=1.0,
        # Set profiles_sample_rate to 1.0 to profile 100%
        # of sampled transactions.
        # We recommend adjusting this value in production.
        profiles_sample_rate=1.0,
    )

if t.TYPE_CHECKING:
    from atproto_client.models.base import ModelBase
    from atproto_firehose.models import MessageFrame


T = t.TypeVar("T", UnknownRecordType, DotDict)

_INTERESTED_RECORDS = {
    models.ids.AppBskyFeedPost: models.AppBskyFeedPost,
    models.ids.AppBskyGraphFollow: models.AppBskyGraphFollow,
}


class CreatedRecordOperation(t.Generic[T]):
    """Represents a record that was created in a user's repo."""

    record: T | DotDict
    uri: str
    cid: CID
    author_did: str

    def __init__(self, record: T, uri: str, cid: CID, author: str) -> None:
        self.record = record
        self.uri = uri
        self.cid = cid
        self.author_did = author

    @property
    def record_created_at(self) -> datetime:
        """Returns the created_at date of the record."""
        # If the record does not have a created_at field, return the current time
        if not hasattr(self.record, "created_at"):
            return timezone.now()

        datetime_value = self.record.created_at
        try:
            # Convert to date if string
            if datetime_value and isinstance(datetime_value, str):
                return datetime.fromisoformat(datetime_value)
            elif datetime_value and isinstance(datetime_value, datetime):
                return datetime_value  # TODO: It should be a string.
            else:
                return timezone.now()

        except ValueError:
            logger.error(
                "Invalid datetime value string: %s", datetime_value, exc_info=True
            )
            return timezone.now()

    @property
    def record_subject_uri(self) -> str | None:
        """Returns the subject of the record, if it has one."""
        if isinstance(self.record, dict):
            return self.record.get("subject", {}).get("uri")
        if not isinstance(self.record, Post) and self.record.subject:
            if isinstance(self.record.subject, str):
                return self.record.subject
            else:
                return self.record.subject.uri
        return None

    @property
    def record_text(self) -> str:
        """Returns the text of the record, if it has one."""
        if isinstance(self.record, dict):
            return self.record.get("text", "")
        return self.record.text  # type: ignore

    @property
    def record_reply(self) -> str | None:
        """Returns the reply of the record, if it has one."""
        if isinstance(self.record, dict):
            return self.record.get("reply", {}).get("parent", {}).get("uri")
        if (
            isinstance(self.record, Post)
            and self.record.reply
            and self.record.reply.parent.uri
        ):
            return self.record.reply.parent.uri

        return None

    @property
    def record_reply_root(self) -> str | None:
        """Returns the root reply of the record, if it has one."""
        if isinstance(self.record, dict):
            return self.record.get("reply", {}).get("root", {}).get("uri")
        if (
            isinstance(self.record, Post)
            and self.record.reply
            and self.record.reply.root.uri
        ):
            return self.record.reply.root.uri

        return None


class RecordOperations(t.Generic[T]):
    """Represents a collection of operations on a specific record type."""

    created: t.List[CreatedRecordOperation[T]]
    deleted: t.List[str]

    def __init__(self):
        self.created = []
        self.deleted = []


class CommitOperations:
    """Represents a collection of operations on different record types."""

    posts: RecordOperations[Post]
    reposts: RecordOperations[Repost]
    likes: RecordOperations[Like]
    follows: RecordOperations[Follow]

    def __init__(self):
        self.posts = RecordOperations[Post]()
        self.reposts = RecordOperations[Repost]()
        self.follows = RecordOperations[Follow]()
        self.likes = RecordOperations[Like]()


def _get_ops_by_type(
    commit: models.ComAtprotoSyncSubscribeRepos.Commit,
) -> CommitOperations:  # noqa: C901
    operation_by_type = CommitOperations()

    # if commit is string, convert to bytes
    if isinstance(commit.blocks, str):
        commit.blocks = commit.blocks.encode()
    try:
        car = CAR.from_bytes(commit.blocks)
    except BaseException:  # pylint: disable=broad-except
        logger.exception("Failed to parse CAR")
        return operation_by_type

    for op in commit.ops:
        uri = AtUri.from_str(f"at://{commit.repo}/{op.path}")

        if uri.collection not in _INTERESTED_RECORDS:
            continue

        if op.action == "update":
            # not supported yet
            continue

        if op.action == "create":
            if not op.cid:
                continue

            record_raw_data = car.blocks.get(op.cid)
            if not record_raw_data:
                continue
            try:
                record = get_or_create(record_raw_data, strict=False)
            except ModelError as e:
                logger.error("Failed to parse record: %s", record_raw_data)
                logger.error("Error: %s", e)
                continue

            except Exception:  # pylint
                logger.exception("Failed to parse record: %s", record_raw_data)
                continue

            if record is None:
                continue

            elif uri.collection == models.ids.AppBskyFeedPost and is_record_type(
                record, models.AppBskyFeedPost
            ):
                operation = CreatedRecordOperation[Post](
                    record=record, uri=str(uri), cid=op.cid, author=commit.repo
                )
                operation_by_type.posts.created.append(operation)
            elif uri.collection == models.ids.AppBskyGraphFollow and is_record_type(
                record, models.AppBskyGraphFollow
            ):
                operation = CreatedRecordOperation[Follow](
                    record=record, uri=str(uri), cid=op.cid, author=commit.repo
                )
                operation_by_type.follows.created.append(operation)

        if op.action == "delete":
            if uri.collection == models.ids.AppBskyFeedPost:
                operation_by_type.posts.deleted.append(str(uri))
            if uri.collection == models.ids.AppBskyGraphFollow:
                operation_by_type.follows.deleted.append(str(uri))

    return operation_by_type


def get_firehose_params(cursor_value) -> models.ComAtprotoSyncSubscribeRepos.Params:
    return models.ComAtprotoSyncSubscribeRepos.Params(cursor=cursor_value.value)


async def update_cursor(
    uri: str, cursor: int, client: AsyncFirehoseSubscribeReposClient
) -> None:
    if cursor % 20 == 0:
        client.update_params(models.ComAtprotoSyncSubscribeRepos.Params(cursor=cursor))
    if cursor % 5000 == 0:
        await SubscriptionState.objects.aupdate_or_create(
            service=uri, defaults={"cursor": cursor}
        )


async def signal_handler(client: AsyncFirehoseSubscribeReposClient) -> None:
    print("Keyboard interrupt received. Stopping...")

    # Stop receiving new messages
    await client.stop()


async def consumer_watchdog(
    client: AsyncFirehoseSubscribeReposClient, base_uri: str
) -> None:
    """Task that monitors the current cursor state and stops the client if it stalls.

    Args:
        client (AsyncFirehoseSubscribeReposClient): The firehose client.
        base_uri (str): The base URI of the firehose service.
    """
    last_state, _ = await SubscriptionState.objects.aget_or_create(
        service=base_uri, defaults={"cursor": 0}
    )
    while True:
        await asyncio.sleep(60)
        state = await SubscriptionState.objects.aget(service=base_uri)
        if not state.cursor > last_state.cursor:
            await client.stop()
            break


async def run(base_uri, operations_callback):
    # initialize client and state
    state, _ = await SubscriptionState.objects.aget_or_create(
        service=base_uri, defaults={"cursor": 0}
    )

    params = models.ComAtprotoSyncSubscribeRepos.Params(cursor=state.cursor)

    client = AsyncFirehoseSubscribeReposClient(params, base_uri=base_uri)
    signal.signal(
        signal.SIGINT, lambda _, __: asyncio.create_task(signal_handler(client))
    )

    async def on_message_handler(message: "MessageFrame") -> None:
<<<<<<< HEAD
=======
        # Ensure there is a db connection since this is a long running process without a request context
        await sync_to_async(db.connection.connect)()

>>>>>>> c652d456
        # Ignore messages that are not commits
        if message.type != "#commit" or "blocks" not in message.body:
            return

        try:
            commit = parse_subscribe_repos_message(message)
        except ModelError as e:
            logger.error("Failed to parse message: %s", str(message))
            logger.error("Error: %s", e)
            return

        except Exception:  # pylint: disable=broad-except
            logger.exception("Failed to parse message: %s", str(message))
            return

<<<<<<< HEAD
=======
        # Update the cursor
        await update_cursor(base_uri, commit.seq, client)

>>>>>>> c652d456
        if (
            not isinstance(commit, models.ComAtprotoSyncSubscribeRepos.Commit)
            or not commit.blocks
        ):
            return

<<<<<<< HEAD
        # Update the cursor every 20 commits
        if commit.seq % 20 == 0:
            client.update_params(
                models.ComAtprotoSyncSubscribeRepos.Params(cursor=commit.seq)
            )

        # Process the operations in the commit
        ops = _get_ops_by_type(commit)
        await operations_callback(ops)

        # Update the cursor in the database every 5000 commits
        if commit.seq % 5000 == 0:
            await SubscriptionState.objects.aupdate_or_create(
                service=base_uri, defaults={"cursor": commit.seq}
            )

        # Close all connections since they may become stale.
        # This is a workaround for DB connections timing out in the background.
        # db.connections.close_all()

    await client.start(on_message_handler)
=======
        ops = _get_ops_by_type(commit)
        await operations_callback(ops)

    async with asyncio.TaskGroup() as group:
        # Spawn the client and watchdog tasks
        group.create_task(client.start(on_message_handler))
        group.create_task(consumer_watchdog(client, base_uri))

>>>>>>> c652d456
    logger.info("Shutting down firehose client")<|MERGE_RESOLUTION|>--- conflicted
+++ resolved
@@ -292,12 +292,9 @@
     )
 
     async def on_message_handler(message: "MessageFrame") -> None:
-<<<<<<< HEAD
-=======
         # Ensure there is a db connection since this is a long running process without a request context
         await sync_to_async(db.connection.connect)()
 
->>>>>>> c652d456
         # Ignore messages that are not commits
         if message.type != "#commit" or "blocks" not in message.body:
             return
@@ -313,41 +310,15 @@
             logger.exception("Failed to parse message: %s", str(message))
             return
 
-<<<<<<< HEAD
-=======
         # Update the cursor
         await update_cursor(base_uri, commit.seq, client)
 
->>>>>>> c652d456
         if (
             not isinstance(commit, models.ComAtprotoSyncSubscribeRepos.Commit)
             or not commit.blocks
         ):
             return
 
-<<<<<<< HEAD
-        # Update the cursor every 20 commits
-        if commit.seq % 20 == 0:
-            client.update_params(
-                models.ComAtprotoSyncSubscribeRepos.Params(cursor=commit.seq)
-            )
-
-        # Process the operations in the commit
-        ops = _get_ops_by_type(commit)
-        await operations_callback(ops)
-
-        # Update the cursor in the database every 5000 commits
-        if commit.seq % 5000 == 0:
-            await SubscriptionState.objects.aupdate_or_create(
-                service=base_uri, defaults={"cursor": commit.seq}
-            )
-
-        # Close all connections since they may become stale.
-        # This is a workaround for DB connections timing out in the background.
-        # db.connections.close_all()
-
-    await client.start(on_message_handler)
-=======
         ops = _get_ops_by_type(commit)
         await operations_callback(ops)
 
@@ -356,5 +327,4 @@
         group.create_task(client.start(on_message_handler))
         group.create_task(consumer_watchdog(client, base_uri))
 
->>>>>>> c652d456
     logger.info("Shutting down firehose client")